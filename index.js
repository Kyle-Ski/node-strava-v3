<<<<<<< HEAD
/**
 * Created by austin on 9/18/14.
 */

const oauth = require('./lib/oauth')
const athlete = require('./lib/athlete')
const athletes = require('./lib/athletes')
const activities = require('./lib/activities')
const clubs = require('./lib/clubs')
const gear = require('./lib/gear')
const segments = require('./lib/segments')
const segmentEfforts = require('./lib/segmentEfforts')
const streams = require('./lib/streams')
const uploads = require('./lib/uploads')
const runningRaces = require('./lib/runningRaces')
const routes = require('./lib/routes')

const strava = {}

// assign various api segments to strava object
strava.oauth = oauth
strava.athlete = athlete
strava.athletes = athletes
strava.activities = activities
strava.clubs = clubs
strava.gear = gear
strava.segments = segments
strava.segmentEfforts = segmentEfforts
strava.streams = streams
strava.uploads = uploads
strava.runningRaces = runningRaces
strava.routes = routes
=======
const HttpClient = require('./lib/httpClient')
const oauth = require('./lib/oauth')
const authenticator = require('./lib/authenticator')

const Athlete = require('./lib/athlete')
const Athletes = require('./lib/athletes')
const Activities = require('./lib/activities')
const Clubs = require('./lib/clubs')
const Gear = require('./lib/gear')
const Segments = require('./lib/segments')
const SegmentEfforts = require('./lib/segmentEfforts')
const Streams = require('./lib/streams')
const Uploads = require('./lib/uploads')
const rateLimiting = require('./lib/rateLimiting')
const RunningRaces = require('./lib/runningRaces')
const Routes = require('./lib/routes')
const PushSubscriptions = require('./lib/pushSubscriptions')

const request = require('request-promise')
const version = require('./package').version

const strava = {}

strava.defaultRequest = request.defaults({
  baseUrl: 'https://www.strava.com/api/v3/',
  headers: {
    'User-Agent': 'node-strava-v3 v' + version
  },
  json: true
})

strava.client = function (token, request) {
  this.access_token = token

  this.request = request || strava.defaultRequest

  this.request = this.request.defaults({
    headers: {
      'Authorization': 'Bearer ' + this.access_token
    }
  })

  var httpClient = new HttpClient(this.request)

  this.athlete = new Athlete(httpClient)
  this.athletes = new Athletes(httpClient)
  this.activities = new Activities(httpClient)
  this.clubs = new Clubs(httpClient)
  this.gear = new Gear(httpClient)
  this.segments = new Segments(httpClient)
  this.segmentEfforts = new SegmentEfforts(httpClient)
  this.streams = new Streams(httpClient)
  this.uploads = new Uploads(httpClient)
  this.rateLimiting = rateLimiting
  this.runningRaces = new RunningRaces(httpClient)
  this.routes = new Routes(httpClient)
  // No Push subscriptions on the client object because they don't use OAuth.
}

strava.config = authenticator.fetchConfig

strava.oauth = oauth

// The original behavior was to use global configuration.
strava.defaultHttpClient = new HttpClient(strava.defaultRequest.defaults({
  headers: {
    'Authorization': 'Bearer ' + authenticator.getToken()
  }
}))

strava.athlete = new Athlete(strava.defaultHttpClient)
strava.athletes = new Athletes(strava.defaultHttpClient)
strava.activities = new Activities(strava.defaultHttpClient)
strava.clubs = new Clubs(strava.defaultHttpClient)
strava.gear = new Gear(strava.defaultHttpClient)
strava.segments = new Segments(strava.defaultHttpClient)
strava.segmentEfforts = new SegmentEfforts(strava.defaultHttpClient)
strava.streams = new Streams(strava.defaultHttpClient)
strava.uploads = new Uploads(strava.defaultHttpClient)
strava.rateLimiting = rateLimiting
strava.runningRaces = new RunningRaces(strava.defaultHttpClient)
strava.routes = new Routes(strava.defaultHttpClient)
strava.pushSubscriptions = new PushSubscriptions(strava.defaultHttpClient)
>>>>>>> deddb0fc

// and export
module.exports = strava<|MERGE_RESOLUTION|>--- conflicted
+++ resolved
@@ -1,37 +1,3 @@
-<<<<<<< HEAD
-/**
- * Created by austin on 9/18/14.
- */
-
-const oauth = require('./lib/oauth')
-const athlete = require('./lib/athlete')
-const athletes = require('./lib/athletes')
-const activities = require('./lib/activities')
-const clubs = require('./lib/clubs')
-const gear = require('./lib/gear')
-const segments = require('./lib/segments')
-const segmentEfforts = require('./lib/segmentEfforts')
-const streams = require('./lib/streams')
-const uploads = require('./lib/uploads')
-const runningRaces = require('./lib/runningRaces')
-const routes = require('./lib/routes')
-
-const strava = {}
-
-// assign various api segments to strava object
-strava.oauth = oauth
-strava.athlete = athlete
-strava.athletes = athletes
-strava.activities = activities
-strava.clubs = clubs
-strava.gear = gear
-strava.segments = segments
-strava.segmentEfforts = segmentEfforts
-strava.streams = streams
-strava.uploads = uploads
-strava.runningRaces = runningRaces
-strava.routes = routes
-=======
 const HttpClient = require('./lib/httpClient')
 const oauth = require('./lib/oauth')
 const authenticator = require('./lib/authenticator')
@@ -115,7 +81,6 @@
 strava.runningRaces = new RunningRaces(strava.defaultHttpClient)
 strava.routes = new Routes(strava.defaultHttpClient)
 strava.pushSubscriptions = new PushSubscriptions(strava.defaultHttpClient)
->>>>>>> deddb0fc
 
 // and export
 module.exports = strava