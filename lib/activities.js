/**
 * Created by austin on 9/20/14.
 */


var activities = function (client) {
  this.client = client;
};

var  _qsAllowedProps = [

        //pagination
        'page'
        , 'per_page'

        //getSegment
        , 'include_all_efforts'
    ]
    , _createAllowedProps = [
        'name'
        , 'type'
        , 'start_date_local'
        , 'elapsed_time'
        , 'description'
        , 'distance'
        , 'private'
    ]
    , _updateAllowedProps = [
        'name'
        , 'type'
        , 'private'
        , 'commute'
        , 'trainer'
        , 'description'
        , 'gear_id'
    ];

//===== activities endpoint =====
activities.prototype.get = function(args,done) {

<<<<<<< HEAD
    var endpoint = 'activities/'
        , err = null
        , qs = this.client.getQS(_qsAllowedProps,args);

    //require activity id
    if(typeof args.id === 'undefined') {
        err = {msg:'args must include an activity id'};
        return done(err);
    }

    endpoint += args.id + '?' + qs;
    return this.client.getEndpoint(endpoint,args,done);
=======
    var qs = util.getQS(_qsAllowedProps,args);

    _requireActivityId(args)

    var endpoint = 'activities/' + args.id + '?' + qs;
    return util.getEndpoint(endpoint,args,done);
>>>>>>> 009311ad
};
activities.prototype.create = function(args,done) {

    var endpoint = 'activities';

    args.body = this.client.getRequestBodyObj(_createAllowedProps,args);
    return this.client.postEndpoint(endpoint,args,done);
};
activities.prototype.update = function(args,done) {

<<<<<<< HEAD
    var endpoint = 'activities/'
        , form = this.client.getRequestBodyObj(_updateAllowedProps,args)
        , err = null;
=======
    var form = util.getRequestBodyObj(_updateAllowedProps,args);
>>>>>>> 009311ad

    _requireActivityId(args);

    var endpoint = 'activities/' + args.id;

    args.form = form;

    return this.client.putEndpoint(endpoint,args,done);
};
activities.prototype.delete = function(args,done) {

    _requireActivityId(args);

    var endpoint = 'activities/' + args.id;

<<<<<<< HEAD
    endpoint += args.id;
    return this.client.deleteEndpoint(endpoint,args,done);
=======
    return util.deleteEndpoint(endpoint,args,done);
>>>>>>> 009311ad
};
activities.prototype.listFriends = function(args,done) {

    var endpoint = 'activities/following/';
    return this._listHelper(endpoint,args,done);
};
activities.prototype.listZones = function(args,done) {

    _requireActivityId(args);

    var endpoint = 'activities/' + args.id + '/zones';

    return this._listHelper(endpoint,args,done);
};
activities.prototype.listLaps = function(args,done) {

    _requireActivityId(args);

    var endpoint = 'activities/' + args.id + '/laps';

    return this._listHelper(endpoint,args,done);
};
activities.prototype.listComments = function(args,done) {

    _requireActivityId(args);

    var endpoint = 'activities/'+ args.id + '/comments';

    return this._listHelper(endpoint,args,done);
};
activities.prototype.listKudos = function(args,done) {

    _requireActivityId(args)

    var endpoint = 'activities/' + args.id + '/kudos';

    return this._listHelper(endpoint,args,done);
};
activities.prototype.listPhotos = function(args,done) {

    _requireActivityId(args);

    endpoint = 'activities/' + args.id + '/photos';

    var pageQS = this.client.getPaginationQS(args);

    var completeQS = pageQS;

    // should be true according to Strava API docs
    args.photo_sources = true;
    var argsQS = this.client.getQS(['size', 'photo_sources'], args);

    if (completeQS && completeQS.length) {
        completeQS += '&';
    }
    completeQS += argsQS;

    endpoint += '?' + completeQS;

    return this.client.getEndpoint(endpoint, args, done);
};
activities.prototype.listRelated = function(args,done) {

    _requireActivityId(args);

    endpoint = 'activities/' + args.id + '/related';

    return this._listHelper(endpoint,args,done);
};
//===== activities endpoint =====

//===== helpers =====
<<<<<<< HEAD
activities.prototype._listHelper = function(endpoint,args,done) {
=======
var _requireActivityId = function(args) {
    if (typeof args.id === 'undefined') {
        throw new Error('args must include an activity id')
    }
}

var _listHelper = function(endpoint,args,done) {
>>>>>>> 009311ad

    var qs = this.client.getPaginationQS(args);

    endpoint +=  '?' + qs;
    return this.client.getEndpoint(endpoint,args,done);
};
//===== helpers =====

module.exports = activities;<|MERGE_RESOLUTION|>--- conflicted
+++ resolved
@@ -38,27 +38,12 @@
 //===== activities endpoint =====
 activities.prototype.get = function(args,done) {
 
-<<<<<<< HEAD
-    var endpoint = 'activities/'
-        , err = null
-        , qs = this.client.getQS(_qsAllowedProps,args);
-
-    //require activity id
-    if(typeof args.id === 'undefined') {
-        err = {msg:'args must include an activity id'};
-        return done(err);
-    }
-
-    endpoint += args.id + '?' + qs;
-    return this.client.getEndpoint(endpoint,args,done);
-=======
-    var qs = util.getQS(_qsAllowedProps,args);
+    var qs = this.client.getQS(_qsAllowedProps,args);
 
     _requireActivityId(args)
 
     var endpoint = 'activities/' + args.id + '?' + qs;
-    return util.getEndpoint(endpoint,args,done);
->>>>>>> 009311ad
+    return this.client.getEndpoint(endpoint,args,done);
 };
 activities.prototype.create = function(args,done) {
 
@@ -69,13 +54,7 @@
 };
 activities.prototype.update = function(args,done) {
 
-<<<<<<< HEAD
-    var endpoint = 'activities/'
-        , form = this.client.getRequestBodyObj(_updateAllowedProps,args)
-        , err = null;
-=======
-    var form = util.getRequestBodyObj(_updateAllowedProps,args);
->>>>>>> 009311ad
+    var form = this.client.getRequestBodyObj(_updateAllowedProps,args);
 
     _requireActivityId(args);
 
@@ -91,12 +70,7 @@
 
     var endpoint = 'activities/' + args.id;
 
-<<<<<<< HEAD
-    endpoint += args.id;
     return this.client.deleteEndpoint(endpoint,args,done);
-=======
-    return util.deleteEndpoint(endpoint,args,done);
->>>>>>> 009311ad
 };
 activities.prototype.listFriends = function(args,done) {
 
@@ -169,18 +143,13 @@
 //===== activities endpoint =====
 
 //===== helpers =====
-<<<<<<< HEAD
-activities.prototype._listHelper = function(endpoint,args,done) {
-=======
 var _requireActivityId = function(args) {
     if (typeof args.id === 'undefined') {
         throw new Error('args must include an activity id')
     }
 }
 
-var _listHelper = function(endpoint,args,done) {
->>>>>>> 009311ad
-
+activities.prototype._listHelper = function(endpoint,args,done) {
     var qs = this.client.getPaginationQS(args);
 
     endpoint +=  '?' + qs;
