<<<<<<< HEAD
/**
 * Created by austin on 9/20/14.
 */

var util = require('./util')

var activities = {}
=======
var activities = function (client) {
  this.client = client
}

>>>>>>> deddb0fc
var _qsAllowedProps = [

  // pagination
  'page',
  'per_page',

  // getSegment
  'include_all_efforts'
]
var _createAllowedProps = [
  'name',
  'type',
  'start_date_local',
  'elapsed_time',
  'description',
  'distance',
  'private'
]
var _updateAllowedProps = [
  'name',
  'type',
  'private',
  'commute',
  'trainer',
  'description',
  'gear_id'
]

//= ==== activities endpoint =====
<<<<<<< HEAD
activities.get = function (args, done) {
  var endpoint = 'activities/'
  var err = null
  var qs = util.getQS(_qsAllowedProps, args)

  // require activity id
  if (typeof args.id === 'undefined') {
    err = { msg: 'args must include an activity id' }
    return done(err)
  }

  endpoint += args.id + '?' + qs
  util.getEndpoint(endpoint, args, done)
}
activities.create = function (args, done) {
  var endpoint = 'activities'

  args.body = util.getRequestBodyObj(_createAllowedProps, args)
  util.postEndpoint(endpoint, args, done)
}
activities.update = function (args, done) {
  var endpoint = 'activities/'
  var form = util.getRequestBodyObj(_updateAllowedProps, args)
  var err = null

  // require activity id
  if (typeof args.id === 'undefined') {
    err = { msg: 'args must include an activity id' }
    return done(err)
  }

  endpoint += args.id

  args.form = form

  util.putEndpoint(endpoint, args, done)
}
activities.delete = function (args, done) {
  var endpoint = 'activities/'
  var err = null

  // require activity id
  if (typeof args.id === 'undefined') {
    err = { msg: 'args must include an activity id' }
    return done(err)
  }

  endpoint += args.id
  util.deleteEndpoint(endpoint, args, done)
}
activities.listFriends = function (args, done) {
  var endpoint = 'activities/following/'
  _listHelper(endpoint, args, done)
}
activities.listZones = function (args, done) {
  var endpoint = 'activities/'
  var err = null

  // require activity id
  if (typeof args.id === 'undefined') {
    err = { msg: 'args must include an activity id' }
    return done(err)
  }

  endpoint += args.id + '/zones'

  _listHelper(endpoint, args, done)
}
activities.listLaps = function (args, done) {
  var endpoint = 'activities/'
  var err = null

  // require activity id
  if (typeof args.id === 'undefined') {
    err = { msg: 'args must include an activity id' }
    return done(err)
  }

  endpoint += args.id + '/laps'

  _listHelper(endpoint, args, done)
}
activities.listComments = function (args, done) {
  var endpoint = 'activities/'
  var err = null

  // require activity id
  if (typeof args.id === 'undefined') {
    err = { msg: 'args must include an activity id' }
    return done(err)
  }

  endpoint += args.id + '/comments'

  _listHelper(endpoint, args, done)
}
activities.listKudos = function (args, done) {
  var endpoint = 'activities/'
  var err = null

  // require activity id
  if (typeof args.id === 'undefined') {
    err = { msg: 'args must include an activity id' }
    return done(err)
  }

  endpoint += args.id + '/kudos'

  _listHelper(endpoint, args, done)
}
activities.listPhotos = function (args, done) {
  var endpoint = 'activities/'
  var err = null

  // require activity id
  if (typeof args.id === 'undefined') {
    err = { msg: 'args must include an activity id' }
    return done(err)
  }

  endpoint += args.id + '/photos'

  var pageQS = util.getPaginationQS(args)
=======
activities.prototype.get = function (args, done) {
  var qs = this.client.getQS(_qsAllowedProps, args)

  _requireActivityId(args)

  var endpoint = 'activities/' + args.id + '?' + qs
  return this.client.getEndpoint(endpoint, args, done)
}
activities.prototype.create = function (args, done) {
  var endpoint = 'activities'

  args.body = this.client.getRequestBodyObj(_createAllowedProps, args)
  return this.client.postEndpoint(endpoint, args, done)
}
activities.prototype.update = function (args, done) {
  var form = this.client.getRequestBodyObj(_updateAllowedProps, args)

  _requireActivityId(args)

  var endpoint = 'activities/' + args.id

  args.form = form

  return this.client.putEndpoint(endpoint, args, done)
}

activities.prototype.listFriends = function (args, done) {
  var endpoint = 'activities/following/'
  return this._listHelper(endpoint, args, done)
}
activities.prototype.listZones = function (args, done) {
  _requireActivityId(args)

  var endpoint = 'activities/' + args.id + '/zones'

  return this._listHelper(endpoint, args, done)
}
activities.prototype.listLaps = function (args, done) {
  _requireActivityId(args)

  var endpoint = 'activities/' + args.id + '/laps'

  return this._listHelper(endpoint, args, done)
}
activities.prototype.listComments = function (args, done) {
  _requireActivityId(args)

  var endpoint = 'activities/' + args.id + '/comments'

  return this._listHelper(endpoint, args, done)
}
activities.prototype.listKudos = function (args, done) {
  _requireActivityId(args)

  var endpoint = 'activities/' + args.id + '/kudos'

  return this._listHelper(endpoint, args, done)
}
activities.prototype.listPhotos = function (args, done) {
  _requireActivityId(args)

  var endpoint = 'activities/' + args.id + '/photos'

  var pageQS = this.client.getPaginationQS(args)
>>>>>>> deddb0fc

  var completeQS = pageQS

  // should be true according to Strava API docs
  args.photo_sources = true
<<<<<<< HEAD
  var argsQS = util.getQS(['size', 'photo_sources'], args)
=======
  var argsQS = this.client.getQS(['size', 'photo_sources'], args)
>>>>>>> deddb0fc

  if (completeQS && completeQS.length) {
    completeQS += '&'
  }
  completeQS += argsQS

  endpoint += '?' + completeQS

<<<<<<< HEAD
  util.getEndpoint(endpoint, args, done)
}
activities.listRelated = function (args, done) {
  var endpoint = 'activities/'
  var err = null

  if (typeof args.id === 'undefined') {
    err = { msg: 'args must include an activity id' }
    return done(err)
  }

  endpoint += args.id + '/related'

  _listHelper(endpoint, args, done)
}
//= ==== activities endpoint =====

//= ==== helpers =====
var _listHelper = function (endpoint, args, done) {
  var qs = util.getPaginationQS(args)

  endpoint += '?' + qs
  util.getEndpoint(endpoint, args, done)
}
//= ==== helpers =====

=======
  return this.client.getEndpoint(endpoint, args, done)
}
//= ==== activities endpoint =====

//= ==== helpers =====
var _requireActivityId = function (args) {
  if (typeof args.id === 'undefined') {
    throw new Error('args must include an activity id')
  }
}

activities.prototype._listHelper = function (endpoint, args, done) {
  var qs = this.client.getPaginationQS(args)

  endpoint += '?' + qs
  return this.client.getEndpoint(endpoint, args, done)
}
//= ==== helpers =====

>>>>>>> deddb0fc
module.exports = activities<|MERGE_RESOLUTION|>--- conflicted
+++ resolved
@@ -1,17 +1,7 @@
-<<<<<<< HEAD
-/**
- * Created by austin on 9/20/14.
- */
-
-var util = require('./util')
-
-var activities = {}
-=======
 var activities = function (client) {
   this.client = client
 }
 
->>>>>>> deddb0fc
 var _qsAllowedProps = [
 
   // pagination
@@ -41,131 +31,6 @@
 ]
 
 //= ==== activities endpoint =====
-<<<<<<< HEAD
-activities.get = function (args, done) {
-  var endpoint = 'activities/'
-  var err = null
-  var qs = util.getQS(_qsAllowedProps, args)
-
-  // require activity id
-  if (typeof args.id === 'undefined') {
-    err = { msg: 'args must include an activity id' }
-    return done(err)
-  }
-
-  endpoint += args.id + '?' + qs
-  util.getEndpoint(endpoint, args, done)
-}
-activities.create = function (args, done) {
-  var endpoint = 'activities'
-
-  args.body = util.getRequestBodyObj(_createAllowedProps, args)
-  util.postEndpoint(endpoint, args, done)
-}
-activities.update = function (args, done) {
-  var endpoint = 'activities/'
-  var form = util.getRequestBodyObj(_updateAllowedProps, args)
-  var err = null
-
-  // require activity id
-  if (typeof args.id === 'undefined') {
-    err = { msg: 'args must include an activity id' }
-    return done(err)
-  }
-
-  endpoint += args.id
-
-  args.form = form
-
-  util.putEndpoint(endpoint, args, done)
-}
-activities.delete = function (args, done) {
-  var endpoint = 'activities/'
-  var err = null
-
-  // require activity id
-  if (typeof args.id === 'undefined') {
-    err = { msg: 'args must include an activity id' }
-    return done(err)
-  }
-
-  endpoint += args.id
-  util.deleteEndpoint(endpoint, args, done)
-}
-activities.listFriends = function (args, done) {
-  var endpoint = 'activities/following/'
-  _listHelper(endpoint, args, done)
-}
-activities.listZones = function (args, done) {
-  var endpoint = 'activities/'
-  var err = null
-
-  // require activity id
-  if (typeof args.id === 'undefined') {
-    err = { msg: 'args must include an activity id' }
-    return done(err)
-  }
-
-  endpoint += args.id + '/zones'
-
-  _listHelper(endpoint, args, done)
-}
-activities.listLaps = function (args, done) {
-  var endpoint = 'activities/'
-  var err = null
-
-  // require activity id
-  if (typeof args.id === 'undefined') {
-    err = { msg: 'args must include an activity id' }
-    return done(err)
-  }
-
-  endpoint += args.id + '/laps'
-
-  _listHelper(endpoint, args, done)
-}
-activities.listComments = function (args, done) {
-  var endpoint = 'activities/'
-  var err = null
-
-  // require activity id
-  if (typeof args.id === 'undefined') {
-    err = { msg: 'args must include an activity id' }
-    return done(err)
-  }
-
-  endpoint += args.id + '/comments'
-
-  _listHelper(endpoint, args, done)
-}
-activities.listKudos = function (args, done) {
-  var endpoint = 'activities/'
-  var err = null
-
-  // require activity id
-  if (typeof args.id === 'undefined') {
-    err = { msg: 'args must include an activity id' }
-    return done(err)
-  }
-
-  endpoint += args.id + '/kudos'
-
-  _listHelper(endpoint, args, done)
-}
-activities.listPhotos = function (args, done) {
-  var endpoint = 'activities/'
-  var err = null
-
-  // require activity id
-  if (typeof args.id === 'undefined') {
-    err = { msg: 'args must include an activity id' }
-    return done(err)
-  }
-
-  endpoint += args.id + '/photos'
-
-  var pageQS = util.getPaginationQS(args)
-=======
 activities.prototype.get = function (args, done) {
   var qs = this.client.getQS(_qsAllowedProps, args)
 
@@ -230,17 +95,12 @@
   var endpoint = 'activities/' + args.id + '/photos'
 
   var pageQS = this.client.getPaginationQS(args)
->>>>>>> deddb0fc
 
   var completeQS = pageQS
 
   // should be true according to Strava API docs
   args.photo_sources = true
-<<<<<<< HEAD
-  var argsQS = util.getQS(['size', 'photo_sources'], args)
-=======
   var argsQS = this.client.getQS(['size', 'photo_sources'], args)
->>>>>>> deddb0fc
 
   if (completeQS && completeQS.length) {
     completeQS += '&'
@@ -249,34 +109,6 @@
 
   endpoint += '?' + completeQS
 
-<<<<<<< HEAD
-  util.getEndpoint(endpoint, args, done)
-}
-activities.listRelated = function (args, done) {
-  var endpoint = 'activities/'
-  var err = null
-
-  if (typeof args.id === 'undefined') {
-    err = { msg: 'args must include an activity id' }
-    return done(err)
-  }
-
-  endpoint += args.id + '/related'
-
-  _listHelper(endpoint, args, done)
-}
-//= ==== activities endpoint =====
-
-//= ==== helpers =====
-var _listHelper = function (endpoint, args, done) {
-  var qs = util.getPaginationQS(args)
-
-  endpoint += '?' + qs
-  util.getEndpoint(endpoint, args, done)
-}
-//= ==== helpers =====
-
-=======
   return this.client.getEndpoint(endpoint, args, done)
 }
 //= ==== activities endpoint =====
@@ -296,5 +128,4 @@
 }
 //= ==== helpers =====
 
->>>>>>> deddb0fc
 module.exports = activities