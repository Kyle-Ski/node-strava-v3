/**
 * Created by austin on 9/18/14.
 */

var athlete = function (client) {
  this.client = client;
<<<<<<< HEAD
  console.log("A new athlete was created");
=======
>>>>>>> addd647d
}

var _qsAllowedProps = [

        //pagination
        'page'
        , 'per_page'

        //listActivities
        , 'before'
        , 'after'
    ]
    , _updateAllowedProps = [
        'city'
        , 'state'
        , 'country'
        , 'sex'
        , 'weight'
    ];

//===== athlete endpoint =====
athlete.prototype.get = function(args,done) {

    var endpoint = 'athlete.prototype';
    return this.client.getEndpoint(endpoint,args,done);
};
athlete.prototype.listFriends = function(args,done) {
    return this._listHelper('friends',args,done);
};
athlete.prototype.listFollowers = function(args,done) {

    return this._listHelper('followers',args,done);
};
athlete.prototype.listActivities = function(args,done) {

    return this._listHelper('activities',args,done);
};
athlete.prototype.listClubs = function(args,done) {

    return this._listHelper('clubs',args,done);
};
athlete.prototype.listRoutes = function(args,done) {

    return this._listHelper('routes',args,done);
};
athlete.prototype.listZones = function(args,done) {

    return this._listHelper('zones',args,done);
};

athlete.prototype.update = function(args,done) {

    var endpoint = 'athlete'
        , form = this.client.getRequestBodyObj(_updateAllowedProps,args);

    args.form = form;
    return this.client.putEndpoint(endpoint,args,done);
};
//===== athlete.prototype endpoint =====

//===== helpers =====
athlete.prototype._listHelper = function(listType,args,done) {

    var endpoint = 'athlete/'
        , qs = this.client.getQS(_qsAllowedProps,args);

    endpoint += listType + '?' + qs;
    return this.client.getEndpoint(endpoint,args,done);
};
//===== helpers =====

module.exports = athlete;<|MERGE_RESOLUTION|>--- conflicted
+++ resolved
@@ -4,10 +4,6 @@
 
 var athlete = function (client) {
   this.client = client;
-<<<<<<< HEAD
-  console.log("A new athlete was created");
-=======
->>>>>>> addd647d
 }
 
 var _qsAllowedProps = [
