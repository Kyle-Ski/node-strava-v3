<<<<<<< HEAD
/**
 * Created by austin on 9/19/14.
 */

var util = require('./util')

var athletes = {}

//= ==== athletes endpoint =====
athletes.get = function (args, done) {
  _listHelper('', args, done)
}
athletes.listFriends = function (args, done) {
  _listHelper('friends', args, done)
}
athletes.listFollowers = function (args, done) {
  _listHelper('followers', args, done)
}
athletes.stats = function (args, done) {
  _listHelper('stats', args, done)
}
athletes.listKoms = function (args, done) {
  _listHelper('koms', args, done)
=======
var athletes = function (client) {
  this.client = client
}

//= ==== athletes endpoint =====
athletes.prototype.get = function (args, done) {
  return this._listHelper('', args, done)
}
athletes.prototype.stats = function (args, done) {
  return this._listHelper('stats', args, done)
>>>>>>> deddb0fc
}
//= ==== athletes endpoint =====

//= ==== helpers =====
<<<<<<< HEAD
var _listHelper = function (listType, args, done) {
  var endpoint = 'athletes/'
  var err = null
  var qs = util.getPaginationQS(args)

  // require athlete id
  if (typeof args.id === 'undefined') {
    err = { 'msg': 'args must include an athlete id' }
    return done(err)
  }

  endpoint += args.id + '/' + listType + '?' + qs
  util.getEndpoint(endpoint, args, done)
=======
athletes.prototype._listHelper = function (listType, args, done) {
  var endpoint = 'athletes/'
  var qs = this.client.getPaginationQS(args)

  // require athlete id
  if (typeof args.id === 'undefined') {
    throw new Error('args must include an athlete id')
  }

  endpoint += args.id + '/' + listType + '?' + qs
  return this.client.getEndpoint(endpoint, args, done)
>>>>>>> deddb0fc
}
//= ==== helpers =====

module.exports = athletes<|MERGE_RESOLUTION|>--- conflicted
+++ resolved
@@ -1,28 +1,3 @@
-<<<<<<< HEAD
-/**
- * Created by austin on 9/19/14.
- */
-
-var util = require('./util')
-
-var athletes = {}
-
-//= ==== athletes endpoint =====
-athletes.get = function (args, done) {
-  _listHelper('', args, done)
-}
-athletes.listFriends = function (args, done) {
-  _listHelper('friends', args, done)
-}
-athletes.listFollowers = function (args, done) {
-  _listHelper('followers', args, done)
-}
-athletes.stats = function (args, done) {
-  _listHelper('stats', args, done)
-}
-athletes.listKoms = function (args, done) {
-  _listHelper('koms', args, done)
-=======
 var athletes = function (client) {
   this.client = client
 }
@@ -33,26 +8,10 @@
 }
 athletes.prototype.stats = function (args, done) {
   return this._listHelper('stats', args, done)
->>>>>>> deddb0fc
 }
 //= ==== athletes endpoint =====
 
 //= ==== helpers =====
-<<<<<<< HEAD
-var _listHelper = function (listType, args, done) {
-  var endpoint = 'athletes/'
-  var err = null
-  var qs = util.getPaginationQS(args)
-
-  // require athlete id
-  if (typeof args.id === 'undefined') {
-    err = { 'msg': 'args must include an athlete id' }
-    return done(err)
-  }
-
-  endpoint += args.id + '/' + listType + '?' + qs
-  util.getEndpoint(endpoint, args, done)
-=======
 athletes.prototype._listHelper = function (listType, args, done) {
   var endpoint = 'athletes/'
   var qs = this.client.getPaginationQS(args)
@@ -64,7 +23,6 @@
 
   endpoint += args.id + '/' + listType + '?' + qs
   return this.client.getEndpoint(endpoint, args, done)
->>>>>>> deddb0fc
 }
 //= ==== helpers =====
 
