var fs = require('fs')

var configPath = 'data/strava_config'

var token
var clientId
var clientSecret
var redirectUri

var readConfigFile = function () {
  try {
    var config = fs.readFileSync(configPath, { encoding: 'utf-8' })
    config = JSON.parse(config)
    if (config.access_token) token = config.access_token
    if (config.client_id) clientId = config.client_id
    if (config.client_secret) clientSecret = config.client_secret
    if (config.redirect_uri) redirectUri = config.redirect_uri
  } catch (err) {
    // Config file does not exist. This may be a valid case if the config is
    // either passed directly as an argument or via environment variables
  }
}

var readEnvironmentVars = function () {
  if (typeof process.env.STRAVA_ACCESS_TOKEN !== 'undefined') { token = process.env.STRAVA_ACCESS_TOKEN }
  if (typeof process.env.STRAVA_CLIENT_ID !== 'undefined') { clientId = process.env.STRAVA_CLIENT_ID }
  if (typeof process.env.STRAVA_CLIENT_SECRET !== 'undefined') { clientSecret = process.env.STRAVA_CLIENT_SECRET }
  if (typeof process.env.STRAVA_REDIRECT_URI !== 'undefined') { redirectUri = process.env.STRAVA_REDIRECT_URI }
}

<<<<<<< HEAD
var fetchConfig = function () {
  readConfigFile()
  readEnvironmentVars()
}

module.exports = {
=======
var fetchConfig = function (config) {
  if (config) {
    if (config.access_token) token = config.access_token
    if (config.client_id) clientId = config.client_id
    if (config.client_secret) clientSecret = config.client_secret
    if (config.redirect_uri) redirectUri = config.redirect_uri
  } else {
    readConfigFile()
    readEnvironmentVars()
  }
}

module.exports = {
  fetchConfig: fetchConfig,
>>>>>>> deddb0fc
  getToken: function () {
    if (!token) {
      fetchConfig()
    }

    if (token) {
      return token
    } else {
      return undefined
    }
  },
  getClientId: function () {
    if (!clientId) {
      fetchConfig()
    }

    if (clientId) {
      return clientId
    } else {
      console.log('No client id found')
      return undefined
    }
  },
  getClientSecret: function () {
    if (!clientSecret) {
      fetchConfig()
    }

    if (clientSecret) {
      return clientSecret
    } else {
      console.log('No client secret found')
      return undefined
    }
  },
  getRedirectUri: function () {
    if (!redirectUri) {
      fetchConfig()
    }

    if (redirectUri) {
      return redirectUri
    } else {
      console.log('No redirectUri found')
      return undefined
    }
  },
  purge: function () {
    token = undefined
    clientId = undefined
    clientSecret = undefined
    redirectUri = undefined
  }
}<|MERGE_RESOLUTION|>--- conflicted
+++ resolved
@@ -28,14 +28,6 @@
   if (typeof process.env.STRAVA_REDIRECT_URI !== 'undefined') { redirectUri = process.env.STRAVA_REDIRECT_URI }
 }
 
-<<<<<<< HEAD
-var fetchConfig = function () {
-  readConfigFile()
-  readEnvironmentVars()
-}
-
-module.exports = {
-=======
 var fetchConfig = function (config) {
   if (config) {
     if (config.access_token) token = config.access_token
@@ -50,7 +42,6 @@
 
 module.exports = {
   fetchConfig: fetchConfig,
->>>>>>> deddb0fc
   getToken: function () {
     if (!token) {
       fetchConfig()
