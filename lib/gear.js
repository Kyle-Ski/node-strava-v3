--- conflicted
+++ resolved
@@ -2,25 +2,6 @@
   this.client = client
 }
 
-<<<<<<< HEAD
-var util = require('./util')
-
-var gear = {}
-
-gear.get = function (args, done) {
-  var endpoint = 'gear/'
-
-  // require gear id
-  if (typeof args.id === 'undefined') {
-    const err = { msg: 'args must include a gear id' }
-    return done(err)
-  }
-
-  endpoint += args.id
-  util.getEndpoint(endpoint, args, done)
-}
-
-=======
 gear.prototype.get = function (args, done) {
   var endpoint = 'gear/'
 
@@ -33,5 +14,4 @@
   return this.client.getEndpoint(endpoint, args, done)
 }
 
->>>>>>> deddb0fc
 module.exports = gear