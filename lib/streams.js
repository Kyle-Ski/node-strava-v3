--- conflicted
+++ resolved
@@ -1,43 +1,13 @@
-<<<<<<< HEAD
-/**
- * Created by austin on 9/24/14.
- */
-
-var util = require('./util')
-
-var streams = {}
-=======
 var streams = function (client) {
   this.client = client
 }
 
->>>>>>> deddb0fc
 var _qsAllowedProps = [
   'resolution',
   'series_type'
 ]
 
 //= ==== streams endpoint =====
-<<<<<<< HEAD
-streams.activity = function (args, done) {
-  var endpoint = 'activities'
-  _typeHelper(endpoint, args, done)
-}
-
-streams.effort = function (args, done) {
-  var endpoint = 'segment_efforts'
-  _typeHelper(endpoint, args, done)
-}
-
-streams.segment = function (args, done) {
-  var endpoint = 'segments'
-  _typeHelper(endpoint, args, done)
-}
-
-streams.route = function (args, done) {
-  var endpoint = 'routes'
-  _typeHelper(endpoint, args, done)
-=======
 streams.prototype.activity = function (args, done) {
   var endpoint = 'activities'
   return this._typeHelper(endpoint, args, done)
@@ -56,30 +26,10 @@
 streams.prototype.route = function (args, done) {
   var endpoint = 'routes'
   return this._typeHelper(endpoint, args, done)
->>>>>>> deddb0fc
 }
 //= ==== streams endpoint =====
 
 //= ==== helpers =====
-<<<<<<< HEAD
-var _typeHelper = function (endpoint, args, done) {
-  var err = null
-  var qs = util.getQS(_qsAllowedProps, args)
-
-  // require id
-  if (typeof args.id === 'undefined') {
-    err = { 'msg': 'args must include an id' }
-    return done(err)
-  }
-  // require types
-  if (typeof args.types === 'undefined') {
-    err = { 'msg': 'args must include types' }
-    return done(err)
-  }
-
-  endpoint += '/' + args.id + '/streams/' + args.types + '?' + qs
-  util.getEndpoint(endpoint, args, done)
-=======
 streams.prototype._typeHelper = function (endpoint, args, done) {
   var qs = this.client.getQS(_qsAllowedProps, args)
 
@@ -94,7 +44,6 @@
 
   endpoint += '/' + args.id + '/streams/' + args.types + '?' + qs
   return this.client.getEndpoint(endpoint, args, done)
->>>>>>> deddb0fc
 }
 //= ==== helpers =====
 
