--- conflicted
+++ resolved
@@ -1,17 +1,7 @@
-<<<<<<< HEAD
-/**
- * Created by austin on 9/25/14.
- */
-
-var util = require('./util')
-
-var uploads = {}
-=======
 var uploads = function (client) {
   this.client = this
 }
 
->>>>>>> deddb0fc
 var _allowedFormProps = [
   'activity_type',
   'name',
@@ -22,22 +12,13 @@
 ]
 
 uploads.post = function (args, done) {
-<<<<<<< HEAD
-  var err = null
-=======
->>>>>>> deddb0fc
   var self = this
 
   // various requirements
   if (
     typeof args.file === 'undefined' || typeof args.data_type === 'undefined'
   ) {
-<<<<<<< HEAD
-    err = { 'msg': 'args must include both file and data_type' }
-    return done(err)
-=======
     throw new Error('args must include both file and data_type')
->>>>>>> deddb0fc
   }
 
   // setup formData for request
@@ -46,11 +27,7 @@
     if (args[_allowedFormProps[i]]) { args.formData[_allowedFormProps[i]] = args[_allowedFormProps[i]] }
   }
 
-<<<<<<< HEAD
-  util.postUpload(args, function (err, payload) {
-=======
   return this.client.postUpload(args, function (err, payload) {
->>>>>>> deddb0fc
     // finish off this branch of the call and let the
     // status checking bit happen after
     done(err, payload)
@@ -60,11 +37,7 @@
         id: payload.id,
         access_token: args.access_token
       }
-<<<<<<< HEAD
-      self._check(checkArgs, args.statusCallback)
-=======
       return self._check(checkArgs, args.statusCallback)
->>>>>>> deddb0fc
     }
   })
 }
@@ -74,11 +47,7 @@
   var self = this
 
   endpoint += '/' + args.id
-<<<<<<< HEAD
-  util.getEndpoint(endpoint, args, function (err, payload) {
-=======
   return this.client.getEndpoint(endpoint, args, function (err, payload) {
->>>>>>> deddb0fc
     if (!err) {
       cb(err, payload)
       if (!self._uploadIsDone(payload)) {
@@ -94,21 +63,12 @@
 
 uploads._uploadIsDone = function (args) {
   var isDone = false
-<<<<<<< HEAD
 
   switch (args.status) {
     case 'Your activity is still being processed.':
       isDone = false
       break
 
-=======
-
-  switch (args.status) {
-    case 'Your activity is still being processed.':
-      isDone = false
-      break
-
->>>>>>> deddb0fc
     default:
       isDone = true
   }
