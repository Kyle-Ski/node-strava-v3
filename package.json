{
  "name": "strava-v3",
  "version": "1.11.0",
  "description": "Simple wrapper for strava v3 api",
  "main": "index.js",
  "scripts": {
    "test": "grunt jshint simplemocha --force"
  },
  "repository": {
    "type": "git",
    "url": "https://github.com/unboundev/node-strava-v3.git"
  },
  "keywords": [
    "strava",
    "node",
    "api"
  ],
  "author": "austin brown <austin@unboundev.com> (http://austinjamesbrown.com/)",
  "license": "MIT",
  "bugs": {
    "url": "https://github.com/unboundev/node-strava-v3/issues"
  },
  "homepage": "https://github.com/unboundev/node-strava-v3",
  "dependencies": {
    "request": "^2.64.0"
  },
  "devDependencies": {
    "grunt": "^0.4.5",
    "grunt-contrib-jshint": "^0.10.0",
    "grunt-simple-mocha": "^0.4.0",
    "mocha": "^1.21.5",
    "should": "^4.6.5",
<<<<<<< HEAD
    "es6-promise": "^3.2.1"
=======
    "sinon": "^1.17.4",
    "mock-fs": "^3.9.0"
>>>>>>> 2704d5b3
  }
}<|MERGE_RESOLUTION|>--- conflicted
+++ resolved
@@ -30,11 +30,8 @@
     "grunt-simple-mocha": "^0.4.0",
     "mocha": "^1.21.5",
     "should": "^4.6.5",
-<<<<<<< HEAD
-    "es6-promise": "^3.2.1"
-=======
+    "es6-promise": "^3.2.1",
     "sinon": "^1.17.4",
     "mock-fs": "^3.9.0"
->>>>>>> 2704d5b3
   }
 }