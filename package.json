--- conflicted
+++ resolved
@@ -4,13 +4,8 @@
   "description": "Simple wrapper for strava v3 api",
   "main": "index.js",
   "scripts": {
-<<<<<<< HEAD
-    "test": "npx eslint *.js lib && npx mocha test/*.js",
-    "lint": "npx eslint *.js lib"
-=======
     "test": "npx eslint *.js lib test && npx mocha test/*.js",
     "lint": "npx eslint *.js lib test"
->>>>>>> deddb0fc
   },
   "repository": {
     "type": "git",
@@ -42,15 +37,6 @@
     "eslint-plugin-node": "^9.1.0",
     "eslint-plugin-promise": "^4.1.1",
     "eslint-plugin-standard": "^4.0.0",
-<<<<<<< HEAD
-    "mocha": "^6.1.4",
-    "mock-fs": "^4.10.1",
-    "should": "^4.6.5",
-    "sinon": "^1.17.4"
-  },
-  "mocha": {
-    "globals": ["should"],
-=======
     "inquirer": "^7.0.0",
     "mocha": "^6.1.4",
     "mock-fs": "^4.10.1",
@@ -63,13 +49,10 @@
     "globals": [
       "should"
     ],
->>>>>>> deddb0fc
     "timeout": 20000,
     "checkLeaks": true,
     "ui": "bdd",
     "reporter": "spec"
-<<<<<<< HEAD
-=======
   },
   "eslintConfig": {
     "extends": "standard",
@@ -80,6 +63,5 @@
   },
   "engines" : {
     "node" : ">=8.0.0"
->>>>>>> deddb0fc
   }
 }