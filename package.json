{
  "name": "strava-v3",
  "version": "1.14.0",
  "description": "Simple wrapper for strava v3 api",
  "main": "index.js",
  "scripts": {
    "test": "npx eslint *.js lib && npx mocha test/*.js",
    "lint": "npx eslint *.js lib"
  },
  "repository": {
    "type": "git",
    "url": "https://github.com/unboundev/node-strava-v3.git"
  },
  "keywords": [
    "strava",
    "node",
    "api"
  ],
  "author": "austin brown <austin@unboundev.com> (http://austinjamesbrown.com/)",
  "license": "MIT",
  "bugs": {
    "url": "https://github.com/unboundev/node-strava-v3/issues"
  },
  "homepage": "https://github.com/unboundev/node-strava-v3",
  "dependencies": {
    "request": "^2.64.0"
  },
  "devDependencies": {
    "env-restorer": "^1.0.0",
    "es6-promise": "^3.2.1",
<<<<<<< HEAD
    "eslint": "^5.16.0",
    "eslint-config-standard": "^12.0.0",
    "eslint-plugin-import": "^2.17.3",
    "eslint-plugin-node": "^9.1.0",
    "eslint-plugin-promise": "^4.1.1",
    "eslint-plugin-standard": "^4.0.0",
    "mocha": "^6.1.4",
    "mock-fs": "^4.10.1",
=======
    "grunt": "^0.4.5",
    "grunt-contrib-jshint": "^1.0.0",
    "grunt-simple-mocha": "^0.4.1",
    "mocha": "^3.3.0",
    "mock-fs": "^4.3.0",
>>>>>>> ec893f38
    "should": "^4.6.5",
    "sinon": "^1.17.4"
  },
  "mocha": {
    "globals": ["should"],
    "timeout": 20000,
    "checkLeaks": true,
    "ui": "bdd",
    "reporter": "spec"
  }
}<|MERGE_RESOLUTION|>--- conflicted
+++ resolved
@@ -28,7 +28,6 @@
   "devDependencies": {
     "env-restorer": "^1.0.0",
     "es6-promise": "^3.2.1",
-<<<<<<< HEAD
     "eslint": "^5.16.0",
     "eslint-config-standard": "^12.0.0",
     "eslint-plugin-import": "^2.17.3",
@@ -37,13 +36,6 @@
     "eslint-plugin-standard": "^4.0.0",
     "mocha": "^6.1.4",
     "mock-fs": "^4.10.1",
-=======
-    "grunt": "^0.4.5",
-    "grunt-contrib-jshint": "^1.0.0",
-    "grunt-simple-mocha": "^0.4.1",
-    "mocha": "^3.3.0",
-    "mock-fs": "^4.3.0",
->>>>>>> ec893f38
     "should": "^4.6.5",
     "sinon": "^1.17.4"
   },
