--- conflicted
+++ resolved
@@ -1,12 +1,6 @@
 var fs = require('fs')
 var strava = require('../')
 
-<<<<<<< HEAD
-var fs = require('fs')
-var strava = require('../')
-
-=======
->>>>>>> deddb0fc
 var testsHelper = {}
 
 testsHelper.getSampleAthlete = function (done) {
@@ -15,11 +9,6 @@
 
 testsHelper.getSampleActivity = function (done) {
   strava.athlete.listActivities({ include_all_efforts: true }, function (err, payload) {
-<<<<<<< HEAD
-    strava.activities.get({ id: payload[0].id, include_all_efforts: true }, function (err, payload) {
-      done(err, payload)
-    })
-=======
     if (err) { return done(err) }
 
     if (!payload.length) { return done(new Error('Must have at least one activity posted to Strava to test with.')) }
@@ -34,41 +23,31 @@
     if (!withSegment) { return done(new Error('Must have at least one activity posted to Strava with a segment effort to test with.')) }
 
     return strava.activities.get({ id: withSegment.id, include_all_efforts: true }, done)
->>>>>>> deddb0fc
   })
 }
 
 testsHelper.getSampleClub = function (done) {
   strava.athlete.listClubs({}, function (err, payload) {
-<<<<<<< HEAD
-=======
     if (err) { return done(err) }
 
     if (!payload.length) { return done(new Error('Must have joined at least one club on Strava to test with.')) }
 
->>>>>>> deddb0fc
     done(err, payload[0])
   })
 }
 
 testsHelper.getSampleRoute = function (done) {
   strava.athlete.listRoutes({}, function (err, payload) {
-<<<<<<< HEAD
-=======
     if (err) { return done(err) }
 
     if (!payload.length) { return done(new Error('Must have created at least one route on Strava to test with.')) }
 
->>>>>>> deddb0fc
     done(err, payload[0])
   })
 }
 
 testsHelper.getSampleGear = function (done) {
   this.getSampleAthlete(function (err, payload) {
-<<<<<<< HEAD
-    var gear = payload.bikes.length ? payload.bikes[0] : payload.shoes[0]
-=======
     if (err) { return done(err) }
 
     var gear
@@ -81,31 +60,24 @@
       return done(new Error('Must post at least one bike or shoes to Strava to test with'))
     }
 
->>>>>>> deddb0fc
     done(err, gear)
   })
 }
 
 testsHelper.getSampleSegmentEffort = function (done) {
   this.getSampleActivity(function (err, payload) {
-<<<<<<< HEAD
-=======
     if (err) { return done(err) }
 
     if (!payload.segment_efforts.length) { return done(new Error('Must have at least one segment effort posted to Strava to test with.')) }
 
->>>>>>> deddb0fc
     done(err, payload.segment_efforts[0])
   })
 }
 
 testsHelper.getSampleSegment = function (done) {
   this.getSampleSegmentEffort(function (err, payload) {
-<<<<<<< HEAD
-=======
     if (err) { return done(err) }
 
->>>>>>> deddb0fc
     done(err, payload.segment)
   })
 }
