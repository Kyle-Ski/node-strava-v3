--- conflicted
+++ resolved
@@ -1,9 +1,4 @@
-<<<<<<< HEAD
-
-var should = require('should')
-=======
 const should = require('should')
->>>>>>> deddb0fc
 var strava = require('../')
 var testHelper = require('./_helper')
 
@@ -13,10 +8,7 @@
   // get the athlete so we have access to an id for testing
   before(function (done) {
     testHelper.getSampleAthlete(function (err, payload) {
-<<<<<<< HEAD
-=======
       should(err).be.null()
->>>>>>> deddb0fc
       _sampleAthlete = payload
       done()
     })
@@ -35,61 +27,13 @@
         done()
       })
     })
-<<<<<<< HEAD
-
-    it('should run with a null context', function (done) {
-      strava.athletes.get.call(null, { id: _sampleAthlete.id }, function (err, payload) {
-        if (!err) {
-          // console.log(payload);
-          (payload.resource_state).should.be.within(2, 3)
-        } else {
-          console.log(err)
-        }
-
-        done()
-      })
-    })
   })
-
-  describe('#listFriends()', function () {
-    it('should return information about friends associated to athlete id', function (done) {
-      strava.athletes.listFriends({ id: _sampleAthlete.id }, function (err, payload) {
-        if (!err) {
-          // console.log(payload);
-          payload.should.be.instanceof(Array)
-        } else {
-          console.log(err)
-        }
-
-        done()
-      })
-    })
-  })
-
-  describe('#listFollowers()', function () {
-    it('should return information about followers associated to athlete id', function (done) {
-      strava.athletes.listFollowers({ id: _sampleAthlete.id }, function (err, payload) {
-        if (!err) {
-          // console.log(payload);
-          payload.should.be.instanceof(Array)
-        } else {
-          console.log(err)
-        }
-
-        done()
-      })
-    })
-=======
-  })
->>>>>>> deddb0fc
   })
 
   describe('#stats()', function () {
     it('should return athlete stats information', function (done) {
       strava.athletes.stats({ id: _sampleAthlete.id }, function (err, payload) {
         if (!err) {
-<<<<<<< HEAD
-          // console.log(payload);
           payload.should.have.property('biggest_ride_distance')
         } else {
           console.log(err)
@@ -98,43 +42,4 @@
         done()
       })
     })
-
-    it('should run with a null context', function (done) {
-      strava.athletes.stats.call(null, { id: _sampleAthlete.id }, function (err, payload) {
-        if (!err) {
-          // console.log(payload);
-=======
->>>>>>> deddb0fc
-          payload.should.have.property('biggest_ride_distance')
-        } else {
-          console.log(err)
-        }
-
-        done()
-      })
-    })
-<<<<<<< HEAD
-  })
-
-  describe('#listKoms()', function () {
-    it('should return list of athlete K/QOMs/CRs', function (done) {
-      strava.athletes.listKoms({
-        id: _sampleAthlete.id,
-        page: 1,
-        per_page: 2
-      }, function (err, payload) {
-        if (!err) {
-          // console.log(payload);
-          payload.should.be.instanceof(Array)
-        } else {
-          console.log(err)
-        }
-
-        done()
-      })
-    })
-  })
-})
-=======
- })
->>>>>>> deddb0fc
+ })