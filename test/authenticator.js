<<<<<<< HEAD

var should = require('should')
var mockFS = require('mock-fs')
var envRestorer = require( 'env-restorer' )
var authenticator = require('../lib/authenticator')
var testHelper = require('./_helper')
=======
require('should')
var mockFS = require('mock-fs')
var envRestorer = require('env-restorer')
var authenticator = require('../lib/authenticator')
>>>>>>> deddb0fc

// Restore File system mocks, authentication state and environment variables
var restoreAll = function () {
  mockFS.restore()
  authenticator.purge()
  envRestorer.restore()
}

describe('authenticator_test', function () {
  describe('#getToken()', function () {
    it('should read the access token from the config file', function () {
      mockFS({
        'data/strava_config': JSON.stringify({
          'access_token': 'abcdefghi',
          'client_id': 'jklmnopqr',
          'client_secret': 'stuvwxyz',
          'redirect_uri': 'https://sample.com'
        })
      })
      delete process.env.STRAVA_ACCESS_TOKEN
      authenticator.purge();

      (authenticator.getToken()).should.be.exactly('abcdefghi')
<<<<<<< HEAD

=======
>>>>>>> deddb0fc
    })

    it('should read the access token from the env vars', function () {
      mockFS({
        'data': {}
      })
      process.env.STRAVA_ACCESS_TOKEN = 'abcdefghi'
      authenticator.purge();

      (authenticator.getToken()).should.be.exactly('abcdefghi')
<<<<<<< HEAD

=======
>>>>>>> deddb0fc
    })

    afterEach(restoreAll)
  })

  describe('#getClientId()', function () {
    it('should read the client id from the config file', function () {
      mockFS({
        'data/strava_config': JSON.stringify({
          'access_token': 'abcdefghi',
          'client_id': 'jklmnopqr',
          'client_secret': 'stuvwxyz',
          'redirect_uri': 'https://sample.com'
        })
      })
      delete process.env.STRAVA_CLIENT_ID
      authenticator.purge();

      (authenticator.getClientId()).should.be.exactly('jklmnopqr')
<<<<<<< HEAD

=======
>>>>>>> deddb0fc
    })

    it('should read the client id from the env vars', function () {
      mockFS({
        'data': {}
      })
      process.env.STRAVA_CLIENT_ID = 'abcdefghi'
      authenticator.purge();

      (authenticator.getClientId()).should.be.exactly('abcdefghi')
<<<<<<< HEAD

=======
>>>>>>> deddb0fc
    })

    afterEach(restoreAll)
  })

  describe('#getClientSecret()', function () {
    it('should read the client secret from the config file', function () {
      mockFS({
        'data/strava_config': JSON.stringify({
          'access_token': 'abcdefghi',
          'client_id': 'jklmnopqr',
          'client_secret': 'stuvwxyz',
          'redirect_uri': 'https://sample.com'
        })
      })
      delete process.env.STRAVA_CLIENT_SECRET
      authenticator.purge();

      (authenticator.getClientSecret()).should.be.exactly('stuvwxyz')
<<<<<<< HEAD

=======
>>>>>>> deddb0fc
    })

    it('should read the client secret from the env vars', function () {
      mockFS({
        'data': {}
      })
      process.env.STRAVA_CLIENT_SECRET = 'abcdefghi'
      authenticator.purge();

      (authenticator.getClientSecret()).should.be.exactly('abcdefghi')
    })
<<<<<<< HEAD

=======
>>>>>>> deddb0fc
    afterEach(restoreAll)
  })

  describe('#getRedirectUri()', function () {
    it('should read the redirect URI from the config file', function () {
      mockFS({
        'data/strava_config': JSON.stringify({
          'access_token': 'abcdefghi',
          'client_id': 'jklmnopqr',
          'client_secret': 'stuvwxyz',
          'redirect_uri': 'https://sample.com'
        })
      })
      delete process.env.STRAVA_REDIRECT_URI
      authenticator.purge();

      (authenticator.getRedirectUri()).should.be.exactly('https://sample.com')
<<<<<<< HEAD

=======
>>>>>>> deddb0fc
    })

    it('should read the redirect URI from the env vars', function () {
      mockFS({
        'data': {}
      })
      process.env.STRAVA_REDIRECT_URI = 'https://sample.com'
      authenticator.purge();

      (authenticator.getRedirectUri()).should.be.exactly('https://sample.com')
<<<<<<< HEAD

    })
    afterEach(restoreAll)
  })
})
=======
    })

    afterEach(restoreAll)
  })
})
>>>>>>> deddb0fc
<|MERGE_RESOLUTION|>--- conflicted
+++ resolved
@@ -1,16 +1,7 @@
-<<<<<<< HEAD
-
-var should = require('should')
-var mockFS = require('mock-fs')
-var envRestorer = require( 'env-restorer' )
-var authenticator = require('../lib/authenticator')
-var testHelper = require('./_helper')
-=======
 require('should')
 var mockFS = require('mock-fs')
 var envRestorer = require('env-restorer')
 var authenticator = require('../lib/authenticator')
->>>>>>> deddb0fc
 
 // Restore File system mocks, authentication state and environment variables
 var restoreAll = function () {
@@ -34,10 +25,6 @@
       authenticator.purge();
 
       (authenticator.getToken()).should.be.exactly('abcdefghi')
-<<<<<<< HEAD
-
-=======
->>>>>>> deddb0fc
     })
 
     it('should read the access token from the env vars', function () {
@@ -48,10 +35,6 @@
       authenticator.purge();
 
       (authenticator.getToken()).should.be.exactly('abcdefghi')
-<<<<<<< HEAD
-
-=======
->>>>>>> deddb0fc
     })
 
     afterEach(restoreAll)
@@ -71,10 +54,6 @@
       authenticator.purge();
 
       (authenticator.getClientId()).should.be.exactly('jklmnopqr')
-<<<<<<< HEAD
-
-=======
->>>>>>> deddb0fc
     })
 
     it('should read the client id from the env vars', function () {
@@ -85,10 +64,6 @@
       authenticator.purge();
 
       (authenticator.getClientId()).should.be.exactly('abcdefghi')
-<<<<<<< HEAD
-
-=======
->>>>>>> deddb0fc
     })
 
     afterEach(restoreAll)
@@ -108,10 +83,6 @@
       authenticator.purge();
 
       (authenticator.getClientSecret()).should.be.exactly('stuvwxyz')
-<<<<<<< HEAD
-
-=======
->>>>>>> deddb0fc
     })
 
     it('should read the client secret from the env vars', function () {
@@ -123,10 +94,6 @@
 
       (authenticator.getClientSecret()).should.be.exactly('abcdefghi')
     })
-<<<<<<< HEAD
-
-=======
->>>>>>> deddb0fc
     afterEach(restoreAll)
   })
 
@@ -144,10 +111,6 @@
       authenticator.purge();
 
       (authenticator.getRedirectUri()).should.be.exactly('https://sample.com')
-<<<<<<< HEAD
-
-=======
->>>>>>> deddb0fc
     })
 
     it('should read the redirect URI from the env vars', function () {
@@ -158,16 +121,8 @@
       authenticator.purge();
 
       (authenticator.getRedirectUri()).should.be.exactly('https://sample.com')
-<<<<<<< HEAD
-
-    })
-    afterEach(restoreAll)
-  })
-})
-=======
     })
 
     afterEach(restoreAll)
   })
-})
->>>>>>> deddb0fc
+})