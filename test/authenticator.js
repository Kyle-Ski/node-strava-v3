--- conflicted
+++ resolved
@@ -1,9 +1,16 @@
 
 var should = require('should')
-<<<<<<< HEAD
 var mockFS = require('mock-fs')
+var envRestorer = require( 'env-restorer' )
 var authenticator = require('../lib/authenticator')
 var testHelper = require('./_helper')
+
+// Restore File system mocks, authentication state and environment variables
+var restoreAll = function () {
+  mockFS.restore();
+  authenticator.purge();
+  envRestorer.restore();
+}
 
 describe('authenticator_test', function () {
   describe('#getToken()', function () {
@@ -16,31 +23,25 @@
           'redirect_uri': 'https://sample.com'
         })
       })
-      var originalToken = process.env.STRAVA_ACCESS_TOKEN
       delete process.env.STRAVA_ACCESS_TOKEN
       authenticator.purge();
 
       (authenticator.getToken()).should.be.exactly('abcdefghi')
 
-      mockFS.restore()
-      process.env.STRAVA_ACCESS_TOKEN = originalToken
-      authenticator.purge()
     })
 
     it('should read the access token from the env vars', function () {
       mockFS({
         'data': {}
       })
-      var originalToken = process.env.STRAVA_ACCESS_TOKEN
       process.env.STRAVA_ACCESS_TOKEN = 'abcdefghi'
       authenticator.purge();
 
       (authenticator.getToken()).should.be.exactly('abcdefghi')
 
-      mockFS.restore()
-      process.env.STRAVA_ACCESS_TOKEN = originalToken
-      authenticator.purge()
     })
+
+    afterEach(restoreAll)
   })
 
   describe('#getClientId()', function () {
@@ -53,31 +54,25 @@
           'redirect_uri': 'https://sample.com'
         })
       })
-      var originalClientId = process.env.STRAVA_CLIENT_ID
       delete process.env.STRAVA_CLIENT_ID
       authenticator.purge();
 
       (authenticator.getClientId()).should.be.exactly('jklmnopqr')
 
-      mockFS.restore()
-      process.env.STRAVA_CLIENT_ID = originalClientId
-      authenticator.purge()
     })
 
     it('should read the client id from the env vars', function () {
       mockFS({
         'data': {}
       })
-      var originalClientId = process.env.STRAVA_CLIENT_ID
       process.env.STRAVA_CLIENT_ID = 'abcdefghi'
       authenticator.purge();
 
       (authenticator.getClientId()).should.be.exactly('abcdefghi')
 
-      mockFS.restore()
-      process.env.STRAVA_CLIENT_ID = originalClientId
-      authenticator.purge()
     })
+
+    afterEach(restoreAll)
   })
 
   describe('#getClientSecret()', function () {
@@ -90,31 +85,24 @@
           'redirect_uri': 'https://sample.com'
         })
       })
-      var originalClientSecret = process.env.STRAVA_CLIENT_SECRET
       delete process.env.STRAVA_CLIENT_SECRET
       authenticator.purge();
 
       (authenticator.getClientSecret()).should.be.exactly('stuvwxyz')
 
-      mockFS.restore()
-      process.env.STRAVA_CLIENT_SECRET = originalClientSecret
-      authenticator.purge()
     })
 
     it('should read the client secret from the env vars', function () {
       mockFS({
         'data': {}
       })
-      var originalClientSecret = process.env.STRAVA_CLIENT_SECRET
       process.env.STRAVA_CLIENT_SECRET = 'abcdefghi'
       authenticator.purge();
 
       (authenticator.getClientSecret()).should.be.exactly('abcdefghi')
+    })
 
-      mockFS.restore()
-      process.env.STRAVA_CLIENT_SECRET = originalClientSecret
-      authenticator.purge()
-    })
+    afterEach(restoreAll)
   })
 
   describe('#getRedirectUri()', function () {
@@ -127,161 +115,23 @@
           'redirect_uri': 'https://sample.com'
         })
       })
-      var originalRedirectUri = process.env.STRAVA_REDIRECT_URI
       delete process.env.STRAVA_REDIRECT_URI
       authenticator.purge();
 
       (authenticator.getRedirectUri()).should.be.exactly('https://sample.com')
 
-      mockFS.restore()
-      process.env.STRAVA_REDIRECT_URI = originalRedirectUri
-      authenticator.purge()
     })
 
     it('should read the redirect URI from the env vars', function () {
       mockFS({
         'data': {}
       })
-      var originalRedirectUri = process.env.STRAVA_REDIRECT_URI
       process.env.STRAVA_REDIRECT_URI = 'https://sample.com'
       authenticator.purge();
 
       (authenticator.getRedirectUri()).should.be.exactly('https://sample.com')
 
-      mockFS.restore()
-      process.env.STRAVA_REDIRECT_URI = originalRedirectUri
-      authenticator.purge()
     })
+    afterEach(restoreAll)
   })
 })
-=======
-    , mockFS = require('mock-fs')
-    , envRestorer = require( 'env-restorer' )
-    , authenticator = require('../lib/authenticator');
-    var testHelper = require('./_helper')
-
-// Restore File system mocks, authentication state and environment variables
-var restoreAll = function () {
-  mockFS.restore();
-  authenticator.purge();
-  envRestorer.restore();
-}
-
-describe('authenticator_test', function() {
-    describe('#getToken()', function() {
-        it('should read the access token from the config file', function() {
-            mockFS({
-                'data/strava_config': JSON.stringify({
-                    'access_token': 'abcdefghi',
-                    'client_id': 'jklmnopqr',
-                    'client_secret': 'stuvwxyz',
-                    'redirect_uri': 'https://sample.com'
-                })
-            });
-            delete process.env.STRAVA_ACCESS_TOKEN;
-            authenticator.purge();
-
-            (authenticator.getToken()).should.be.exactly('abcdefghi');
-        });
-
-        it('should read the access token from the env vars', function() {
-            mockFS({
-                'data': {}
-            });
-            process.env.STRAVA_ACCESS_TOKEN = 'abcdefghi';
-            authenticator.purge();
-
-            (authenticator.getToken()).should.be.exactly('abcdefghi');
-        });
-
-        afterEach(restoreAll)
-    });
-
-    describe('#getClientId()', function() {
-        it('should read the client id from the config file', function() {
-            mockFS({
-                'data/strava_config': JSON.stringify({
-                    'access_token': 'abcdefghi',
-                    'client_id': 'jklmnopqr',
-                    'client_secret': 'stuvwxyz',
-                    'redirect_uri': 'https://sample.com'
-                })
-            });
-            delete process.env.STRAVA_CLIENT_ID;
-            authenticator.purge();
-
-            (authenticator.getClientId()).should.be.exactly('jklmnopqr');
-        });
-
-        it('should read the client id from the env vars', function() {
-            mockFS({
-                'data': {}
-            });
-            process.env.STRAVA_CLIENT_ID = 'abcdefghi';
-            authenticator.purge();
-
-            (authenticator.getClientId()).should.be.exactly('abcdefghi');
-        });
-
-        afterEach(restoreAll)
-    });
-
-    describe('#getClientSecret()', function() {
-        it('should read the client secret from the config file', function() {
-            mockFS({
-                'data/strava_config': JSON.stringify({
-                    'access_token': 'abcdefghi',
-                    'client_id': 'jklmnopqr',
-                    'client_secret': 'stuvwxyz',
-                    'redirect_uri': 'https://sample.com'
-                })
-            });
-            delete process.env.STRAVA_CLIENT_SECRET;
-            authenticator.purge();
-
-            (authenticator.getClientSecret()).should.be.exactly('stuvwxyz');
-        });
-
-        it('should read the client secret from the env vars', function() {
-            mockFS({
-                'data': {}
-            });
-            process.env.STRAVA_CLIENT_SECRET = 'abcdefghi';
-            authenticator.purge();
-
-            (authenticator.getClientSecret()).should.be.exactly('abcdefghi');
-        });
-        afterEach(restoreAll)
-    });
-
-    describe('#getRedirectUri()', function() {
-        it('should read the redirect URI from the config file', function() {
-            mockFS({
-                'data/strava_config': JSON.stringify({
-                    'access_token': 'abcdefghi',
-                    'client_id': 'jklmnopqr',
-                    'client_secret': 'stuvwxyz',
-                    'redirect_uri': 'https://sample.com'
-                })
-            });
-            delete process.env.STRAVA_REDIRECT_URI;
-            authenticator.purge();
-
-            (authenticator.getRedirectUri()).should.be.exactly('https://sample.com');
-        });
-
-        it('should read the redirect URI from the env vars', function() {
-            mockFS({
-                'data': {}
-            });
-            process.env.STRAVA_REDIRECT_URI = 'https://sample.com';
-            authenticator.purge();
-
-            (authenticator.getRedirectUri()).should.be.exactly('https://sample.com');
-        });
-
-        afterEach(restoreAll)
-    });
-
-});
->>>>>>> ec893f38
