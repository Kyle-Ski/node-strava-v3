--- conflicted
+++ resolved
@@ -2,28 +2,17 @@
 var strava = require('../')
 var testHelper = require('./_helper')
 
-<<<<<<< HEAD
-var should = require('should')
-var strava = require('../')
-var testHelper = require('./_helper')
-
-=======
->>>>>>> deddb0fc
 var _sampleGear
 
 describe('gear_test', function () {
   before(function (done) {
     testHelper.getSampleGear(function (err, payload) {
-<<<<<<< HEAD
-      _sampleGear = payload
-=======
       if (err) { return done(err) }
 
       _sampleGear = payload
 
       if (!_sampleGear || !_sampleGear.id) { return done(new Error('At least one piece of gear posted to Strava is required for testing.')) }
 
->>>>>>> deddb0fc
       done()
     })
   })
@@ -31,19 +20,9 @@
   describe('#get()', function () {
     it('should return detailed athlete information about gear (level 3)', function (done) {
       strava.gear.get({ id: _sampleGear.id }, function (err, payload) {
-<<<<<<< HEAD
-        if (!err) {
-          // console.log(payload);
-          (payload.resource_state).should.be.exactly(3)
-        } else {
-          console.log(err)
-        }
-
-=======
         if (err) { return done(err) }
 
         (payload.resource_state).should.be.exactly(3)
->>>>>>> deddb0fc
         done()
       })
     })
