<<<<<<< HEAD
/**
 * Created by austin on 9/22/14.
 */

var should = require('should')
var authenticator = require('../lib/authenticator')
var querystring = require('querystring')
var strava = require('../')

var _tokenExchangeCode = 'a248c4c5dc49e71336010022efeb3a268594abb7'
=======
const should = require('should')
const authenticator = require('../lib/authenticator')
const querystring = require('querystring')
const strava = require('../')
const nock = require('nock')


const _tokenExchangeCode = 'a248c4c5dc49e71336010022efeb3a268594abb7'
>>>>>>> deddb0fc

describe('oauth_test', function () {
  describe('#getRequestAccessURL()', function () {
    it('should return the full request access url', function () {
<<<<<<< HEAD
      var clientId = authenticator.getClientId()
      var redirectUri = authenticator.getRedirectUri()
      var targetUrl = 'https://www.strava.com/oauth/authorize?' +
                querystring.stringify({
                  client_id: authenticator.getClientId(),
                  redirect_uri: authenticator.getRedirectUri(),
                  response_type: 'code',
                  scope: 'view_private,write'
                })

      var url = strava.oauth.getRequestAccessURL({
=======
      const targetUrl = 'https://www.strava.com/oauth/authorize?' +
        querystring.stringify({
          client_id: authenticator.getClientId(),
          redirect_uri: authenticator.getRedirectUri(),
          response_type: 'code',
          scope: 'view_private,write'
        })

      const url = strava.oauth.getRequestAccessURL({
>>>>>>> deddb0fc
        scope: 'view_private,write'
      })

      url.should.be.exactly(targetUrl)
    })
  })

<<<<<<< HEAD
=======
  describe('#deauthorize()', function () {
    it('Should have method deauthorize', function () {
      strava.oauth.should.have.property('deauthorize')
    })

    it('Should return 401 with invalid token', function (done) {
      strava.oauth.deauthorize({ access_token: 'BOOM' }, function (err, payload) {
        should(err).be.null()
        should(payload).have.property('message').eql('Authorization Error')
        done()
      })
    })

    it('Should return 401 with invalid token (Promise API)', function () {
      return strava.oauth.deauthorize({ access_token: 'BOOM' })
        .then(function (payload) {
          (payload).should.have.property('message').eql('Authorization Error')
        })
    })
    // Not sure how to test since we don't have a token that we want to deauthorize
  })

  // TODO: Figure out a way to get a valid oAuth code for the token exchange
  describe.skip('#getToken()', function () {
    it('should return an access_token', function (done) {
      strava.oauth.getToken().then((err, payload) => {
        should(payload).have.property('message').eql('Authorization Error')
        should(err).be.null()
        done()
      })
    })

    it('Should return 401 with invalid token (Promise API)', function () {
      return strava.oauth.deauthorize({ access_token: 'BOOM' })
        .then(function (payload) {
          (payload).should.have.property('message').eql('Authorization Error')
        })
    })
    // Not sure how to test since we don't have a token that we want to deauthorize
  })

>>>>>>> deddb0fc
  // TODO: Figure out a way to get a valid oAuth code for the token exchange
  describe.skip('#getToken()', function () {
    it('should return an access_token', function (done) {
      strava.oauth.getToken(_tokenExchangeCode, function (err, payload) {
<<<<<<< HEAD
=======
        should(err).be.null()
>>>>>>> deddb0fc
        done()
      })
    })
  })
<<<<<<< HEAD
=======

  describe('#refreshToken()', () => {
    before(() => {
     nock('https://www.strava.com')
      .filteringPath(() => '/oauth/token')
      .post(/^\/oauth\/token/)
      .reply(200, [
        {
          "access_token": "38c8348fc7f988c39d6f19cf8ffb17ab05322152",
          "expires_at": 1568757689,
          "expires_in": 21432,
          "refresh_token": "583809f59f585bdb5363a4eb2a0ac19562d73f05",
          "token_type": "Bearer"
        }
      ])
    })
    it('should return expected response when refreshing token', () => {
      return strava.oauth.refreshToken('MOCK DOESNT CARE IF THIS IS VALID')
        .then(result => {
          result.should.eql([
            {
              "access_token": "38c8348fc7f988c39d6f19cf8ffb17ab05322152",
              "expires_at": 1568757689,
              "expires_in": 21432,
              "refresh_token": "583809f59f585bdb5363a4eb2a0ac19562d73f05",
              "token_type": "Bearer"
            }
          ])
        })
    })
  })
>>>>>>> deddb0fc
})<|MERGE_RESOLUTION|>--- conflicted
+++ resolved
@@ -1,15 +1,3 @@
-<<<<<<< HEAD
-/**
- * Created by austin on 9/22/14.
- */
-
-var should = require('should')
-var authenticator = require('../lib/authenticator')
-var querystring = require('querystring')
-var strava = require('../')
-
-var _tokenExchangeCode = 'a248c4c5dc49e71336010022efeb3a268594abb7'
-=======
 const should = require('should')
 const authenticator = require('../lib/authenticator')
 const querystring = require('querystring')
@@ -18,24 +6,10 @@
 
 
 const _tokenExchangeCode = 'a248c4c5dc49e71336010022efeb3a268594abb7'
->>>>>>> deddb0fc
 
 describe('oauth_test', function () {
   describe('#getRequestAccessURL()', function () {
     it('should return the full request access url', function () {
-<<<<<<< HEAD
-      var clientId = authenticator.getClientId()
-      var redirectUri = authenticator.getRedirectUri()
-      var targetUrl = 'https://www.strava.com/oauth/authorize?' +
-                querystring.stringify({
-                  client_id: authenticator.getClientId(),
-                  redirect_uri: authenticator.getRedirectUri(),
-                  response_type: 'code',
-                  scope: 'view_private,write'
-                })
-
-      var url = strava.oauth.getRequestAccessURL({
-=======
       const targetUrl = 'https://www.strava.com/oauth/authorize?' +
         querystring.stringify({
           client_id: authenticator.getClientId(),
@@ -45,7 +19,6 @@
         })
 
       const url = strava.oauth.getRequestAccessURL({
->>>>>>> deddb0fc
         scope: 'view_private,write'
       })
 
@@ -53,8 +26,6 @@
     })
   })
 
-<<<<<<< HEAD
-=======
   describe('#deauthorize()', function () {
     it('Should have method deauthorize', function () {
       strava.oauth.should.have.property('deauthorize')
@@ -96,21 +67,15 @@
     // Not sure how to test since we don't have a token that we want to deauthorize
   })
 
->>>>>>> deddb0fc
   // TODO: Figure out a way to get a valid oAuth code for the token exchange
   describe.skip('#getToken()', function () {
     it('should return an access_token', function (done) {
       strava.oauth.getToken(_tokenExchangeCode, function (err, payload) {
-<<<<<<< HEAD
-=======
         should(err).be.null()
->>>>>>> deddb0fc
         done()
       })
     })
   })
-<<<<<<< HEAD
-=======
 
   describe('#refreshToken()', () => {
     before(() => {
@@ -142,5 +107,4 @@
         })
     })
   })
->>>>>>> deddb0fc
 })