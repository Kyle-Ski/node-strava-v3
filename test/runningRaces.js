--- conflicted
+++ resolved
@@ -1,12 +1,4 @@
-<<<<<<< HEAD
-/**
- * Created by ozqu on 12/31/16.
- */
-
-var should = require('should')
-=======
 /* eslint handle-callback-err: 0 */
->>>>>>> deddb0fc
 var strava = require('../')
 var testHelper = require('./_helper')
 
@@ -24,10 +16,6 @@
     it('should return information about the corresponding race', function (done) {
       strava.runningRaces.get({ id: _sampleRunningRace.id }, function (err, payload) {
         if (!err) {
-<<<<<<< HEAD
-          // console.log(payload);
-=======
->>>>>>> deddb0fc
           (payload.resource_state).should.be.exactly(3)
         } else {
           console.log(err)
