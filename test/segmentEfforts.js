--- conflicted
+++ resolved
@@ -1,8 +1,4 @@
 
-<<<<<<< HEAD
-var should = require('should')
-=======
->>>>>>> deddb0fc
 var strava = require('../')
 var testHelper = require('./_helper')
 
@@ -10,10 +6,7 @@
 
 describe.skip('segmentEfforts_test', function () {
   before(function (done) {
-<<<<<<< HEAD
-=======
     // eslint-disable-next-line handle-callback-err
->>>>>>> deddb0fc
     testHelper.getSampleSegmentEffort(function (err, payload) {
       _sampleSegmentEffort = payload
       done()
@@ -24,10 +17,6 @@
     it('should return detailed information about segment effort (level 3)', function (done) {
       strava.segmentEfforts.get({ id: _sampleSegmentEffort.id }, function (err, payload) {
         if (!err) {
-<<<<<<< HEAD
-          // console.log(payload);
-=======
->>>>>>> deddb0fc
           (payload.resource_state).should.be.exactly(3)
         } else {
           console.log(err)
