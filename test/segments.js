--- conflicted
+++ resolved
@@ -1,8 +1,4 @@
 
-<<<<<<< HEAD
-var should = require('should')
-=======
->>>>>>> deddb0fc
 var strava = require('../')
 var testHelper = require('./_helper')
 
@@ -11,11 +7,8 @@
 describe('segments_test', function () {
   before(function (done) {
     testHelper.getSampleSegment(function (err, payload) {
-<<<<<<< HEAD
-=======
       if (err) { return done(err) }
 
->>>>>>> deddb0fc
       _sampleSegment = payload
       done()
     })
@@ -24,27 +17,9 @@
   describe('#get()', function () {
     it('should return detailed information about segment (level 3)', function (done) {
       strava.segments.get({ id: _sampleSegment.id }, function (err, payload) {
-<<<<<<< HEAD
-        if (!err) {
-          // console.log(payload);
-          (payload.resource_state).should.be.exactly(3)
-        } else {
-          console.log(err)
-        }
-
-        done()
-      })
-    })
-
-    it('should run with a null context', function (done) {
-      strava.segments.get.call(null, { id: _sampleSegment.id }, function (err, payload) {
-        if (!err) {
-          // console.log(payload);
-=======
         if (err) { return done(err) }
 
         if (!err) {
->>>>>>> deddb0fc
           (payload.resource_state).should.be.exactly(3)
         } else {
           console.log(err)
@@ -59,10 +34,6 @@
     it('should list segments currently starred by athlete', function (done) {
       strava.segments.listStarred({ page: 1, per_page: 2 }, function (err, payload) {
         if (!err) {
-<<<<<<< HEAD
-          // console.log(payload);
-=======
->>>>>>> deddb0fc
           payload.should.be.instanceof(Array)
         } else {
           console.log(err)
@@ -101,10 +72,6 @@
     it('should list efforts on segment by current athlete', function (done) {
       strava.segments.listEfforts({ id: _sampleSegment.id, page: 1, per_page: 2 }, function (err, payload) {
         if (!err) {
-<<<<<<< HEAD
-          // console.log(payload);
-=======
->>>>>>> deddb0fc
           payload.should.be.instanceof(Array)
         } else {
           console.log(err)
@@ -146,10 +113,6 @@
         gender: 'M'
       }, function (err, payload) {
         if (!err) {
-<<<<<<< HEAD
-          // console.log(payload);
-=======
->>>>>>> deddb0fc
           payload.entries.should.be.instanceof(Array)
         } else {
           console.log(err)
@@ -167,10 +130,6 @@
         activity_type: 'running'
       }, function (err, payload) {
         if (!err) {
-<<<<<<< HEAD
-          // console.log(payload);
-=======
->>>>>>> deddb0fc
           payload.segments.should.be.instanceof(Array)
         } else {
           console.log(err)
