<<<<<<< HEAD
/**
 * Created by austin on 9/24/14.
 */

var should = require('should')
var strava = require('../')
var testHelper = require('./_helper')

var _activity_id = '62215796'
var _segmentEffort_id = '1171408632'
var _segment_id = '5100058'
=======
/*  eslint camelcase: 0 */

var strava = require('../')
var testHelper = require('./_helper')

var _activity_id = '2725479568'
var _segmentEffort_id = '68090153244'
var _segment_id = '68090153244'
>>>>>>> deddb0fc
var _route_id = ''

var _sampleActivity

describe('streams_test', function () {
  before(function (done) {
<<<<<<< HEAD
    testHelper.getSampleActivity(function (err, payload) {
=======
    this.timeout(5000)

    testHelper.getSampleActivity(function (err, payload) {
      if (err) { return done(err) }

>>>>>>> deddb0fc
      _sampleActivity = payload

      _activity_id = _sampleActivity.id
      // _segmentEffort_id = _sampleActivity.segment_efforts[0].id;
      // _segment_id = _sampleActivity.segment_efforts[0].segment.id;

      testHelper.getSampleRoute(function (err, payload) {
        _route_id = payload && payload.id

        done(err)
      })
    })
  })

  describe('#activity()', function () {
    it('should return raw data associated to activity', function (done) {
      strava.streams.activity({
        id: _activity_id,
        types: 'time,distance',
        resolution: 'low'
      }, function (err, payload) {
        if (!err) {
<<<<<<< HEAD
          // console.log(payload);
          payload.should.be.instanceof(Array)
        } else {
          console.log(err)
        }

        done()
      })
    })

    it('should run with a null context', function (done) {
      strava.streams.activity.call(null, {
        id: _activity_id,
        types: 'time,distance',
        resolution: 'low'
      }, function (err, payload) {
        if (!err) {
          // console.log(payload);
=======
>>>>>>> deddb0fc
          payload.should.be.instanceof(Array)
        } else {
          console.log(err)
        }

        done()
      })
    })
  })

  describe.skip('#effort()', function () {
    it('should return raw data associated to segment_effort', function (done) {
      strava.streams.effort({
        id: _segmentEffort_id,
        types: 'distance',
        resolution: 'low'
      }, function (err, payload) {
        if (!err) {
<<<<<<< HEAD
          // console.log(payload);
=======
>>>>>>> deddb0fc
          payload.should.be.instanceof(Array)
        } else {
          console.log(err)
        }

        done()
      })
    })
  })

  describe.skip('#segment()', function () {
    it('should return raw data associated to segment', function (done) {
      strava.streams.segment({
        id: _segment_id,
        types: 'distance',
        resolution: 'low'
      }, function (err, payload) {
        if (!err) {
<<<<<<< HEAD
          // console.log(payload);
=======
>>>>>>> deddb0fc
          payload.should.be.instanceof(Array)
        } else {
          console.log(err)
        }

        done()
      })
    })
  })

  describe('#route()', function () {
<<<<<<< HEAD
=======
    this.timeout(5000)

>>>>>>> deddb0fc
    it('should return raw data associated to route', function (done) {
      strava.streams.route({
        id: _route_id,
        types: '',
        resolution: 'low'
      }, function (err, payload) {
        if (!err) {
<<<<<<< HEAD
          // console.log(payload);
          payload.should.be.instanceof(Array)
        } else {
          console.log(err)
        }

        done()
      })
    })

    it('should run with a null context', function (done) {
      strava.streams.route.call(null, {
        id: _route_id,
        types: '',
        resolution: 'low'
      }, function (err, payload) {
        if (!err) {
          // console.log(payload);
=======
>>>>>>> deddb0fc
          payload.should.be.instanceof(Array)
        } else {
          console.log(err)
        }

        done()
      })
    })
  })
})<|MERGE_RESOLUTION|>--- conflicted
+++ resolved
@@ -1,16 +1,3 @@
-<<<<<<< HEAD
-/**
- * Created by austin on 9/24/14.
- */
-
-var should = require('should')
-var strava = require('../')
-var testHelper = require('./_helper')
-
-var _activity_id = '62215796'
-var _segmentEffort_id = '1171408632'
-var _segment_id = '5100058'
-=======
 /*  eslint camelcase: 0 */
 
 var strava = require('../')
@@ -19,22 +6,17 @@
 var _activity_id = '2725479568'
 var _segmentEffort_id = '68090153244'
 var _segment_id = '68090153244'
->>>>>>> deddb0fc
 var _route_id = ''
 
 var _sampleActivity
 
 describe('streams_test', function () {
   before(function (done) {
-<<<<<<< HEAD
-    testHelper.getSampleActivity(function (err, payload) {
-=======
     this.timeout(5000)
 
     testHelper.getSampleActivity(function (err, payload) {
       if (err) { return done(err) }
 
->>>>>>> deddb0fc
       _sampleActivity = payload
 
       _activity_id = _sampleActivity.id
@@ -57,27 +39,6 @@
         resolution: 'low'
       }, function (err, payload) {
         if (!err) {
-<<<<<<< HEAD
-          // console.log(payload);
-          payload.should.be.instanceof(Array)
-        } else {
-          console.log(err)
-        }
-
-        done()
-      })
-    })
-
-    it('should run with a null context', function (done) {
-      strava.streams.activity.call(null, {
-        id: _activity_id,
-        types: 'time,distance',
-        resolution: 'low'
-      }, function (err, payload) {
-        if (!err) {
-          // console.log(payload);
-=======
->>>>>>> deddb0fc
           payload.should.be.instanceof(Array)
         } else {
           console.log(err)
@@ -96,10 +57,6 @@
         resolution: 'low'
       }, function (err, payload) {
         if (!err) {
-<<<<<<< HEAD
-          // console.log(payload);
-=======
->>>>>>> deddb0fc
           payload.should.be.instanceof(Array)
         } else {
           console.log(err)
@@ -118,10 +75,6 @@
         resolution: 'low'
       }, function (err, payload) {
         if (!err) {
-<<<<<<< HEAD
-          // console.log(payload);
-=======
->>>>>>> deddb0fc
           payload.should.be.instanceof(Array)
         } else {
           console.log(err)
@@ -133,11 +86,8 @@
   })
 
   describe('#route()', function () {
-<<<<<<< HEAD
-=======
     this.timeout(5000)
 
->>>>>>> deddb0fc
     it('should return raw data associated to route', function (done) {
       strava.streams.route({
         id: _route_id,
@@ -145,27 +95,6 @@
         resolution: 'low'
       }, function (err, payload) {
         if (!err) {
-<<<<<<< HEAD
-          // console.log(payload);
-          payload.should.be.instanceof(Array)
-        } else {
-          console.log(err)
-        }
-
-        done()
-      })
-    })
-
-    it('should run with a null context', function (done) {
-      strava.streams.route.call(null, {
-        id: _route_id,
-        types: '',
-        resolution: 'low'
-      }, function (err, payload) {
-        if (!err) {
-          // console.log(payload);
-=======
->>>>>>> deddb0fc
           payload.should.be.instanceof(Array)
         } else {
           console.log(err)
