--- conflicted
+++ resolved
@@ -1,35 +1,5 @@
 require('es6-promise').polyfill()
 
-<<<<<<< HEAD
-require('es6-promise').polyfill()
-
-var should = require('should')
-var strava = require('../')
-
-describe.skip('uploads_test', function () {
-  describe('#post()', function () {
-    it('should upload a GPX file', function (done) {
-      this.timeout(30000)
-      new Promise(function (resolve, reject) {
-        strava.uploads.post({
-          activity_type: 'run',
-          data_type: 'gpx',
-          name: 'test activity',
-          file: 'test/assets/gpx_sample.gpx',
-          statusCallback: function (err, payload) {
-            should.not.exist(err)
-            should.not.exist(payload.error)
-
-            if (payload.activity_id === null) {
-              (payload.status).should.be.exactly('Your activity is still being processed.')
-            } else {
-              (payload.status).should.be.exactly('Your activity is ready.');
-              (payload.activity_id).should.be.a.Number
-
-              resolve(payload.activity_id)
-            }
-          }
-=======
 var should = require('should')
 var strava = require('../')
 
@@ -57,7 +27,6 @@
             }
           }
           // eslint-disable-next-line handle-callback-err
->>>>>>> deddb0fc
         }, function (err, payload) {})
       }).then(function (activityId) {
         // clean up the uploaded activity
